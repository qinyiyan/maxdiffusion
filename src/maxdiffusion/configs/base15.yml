--- conflicted
+++ resolved
@@ -24,6 +24,9 @@
 log_period: 10000000000  # Flushes Tensorboard
 
 pretrained_model_name_or_path: 'runwayml/stable-diffusion-v1-5'
+# when using orbax, tokenizer is not stored with the model
+# instead a path or model name (diffusers hub) needs to be set.
+tokenizer_model_name_or_path: 'runwayml/stable-diffusion-v1-5'
 unet_checkpoint: ''
 revision: 'flax'
 
@@ -34,18 +37,9 @@
 
 # matmul and conv precision from https://jax.readthedocs.io/en/latest/jax.lax.html#jax.lax.Precision
 # Options are "DEFAULT", "HIGH", "HIGHEST"
-<<<<<<< HEAD
 # fp32 activations and fp32 weights with HIGHEST will provide the best precision
 # at the cost of time.
 precision: "DEFAULT"
-# when using orbax, tokenizer is not stored with the model
-# instead a path or model name (diffusers hub) needs to be set.
-tokenizer_model_name_or_path: 'runwayml/stable-diffusion-v1-5'
-=======
-precision: "DEFAULT"
-# orbax or diffusers
-checkpoint_type: 'orbax'
->>>>>>> 67ed9cc0
 # Set true to load weights from pytorch
 from_pt: False
 split_head_dim: True
