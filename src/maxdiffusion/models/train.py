--- conflicted
+++ resolved
@@ -294,11 +294,13 @@
         eps=config.adam_eps,
         weight_decay=config.adam_weight_decay,
     )
-
-    tx = optax.chain(
-        optax.clip_by_global_norm(1),
-        adamw,
-    )
+    if config.max_grad_norm == 0:
+       tx = adamw
+    else:
+        tx = optax.chain(
+            optax.clip_by_global_norm(config.max_grad_norm),
+            adamw,
+        )
 
     (unet_state,
     unet_state_mesh_shardings,
@@ -476,9 +478,9 @@
 
     start_step = get_first_step(unet_state)
     mllog_utils.train_init_print(config)
-    mllog_utils.train_init_stop()
-    mllog_utils.train_run_start()
-    mllog_utils.train_step_start(start_step, samples_count=0)
+    mllog_utils.train_init_stop(config)
+    mllog_utils.train_run_start(config)
+    mllog_utils.train_step_start(config, start_step, samples_count=0)
     # for checkpointing
     for step in np.arange(start_step, config.max_train_steps):
         example_batch = load_next_batch(data_iterator, example_batch, config)
@@ -488,37 +490,19 @@
                                                                 train_rngs)
         new_time = datetime.datetime.now()
 
-<<<<<<< HEAD
-        if step != 0 and (total_train_batch_size * step) % config.checkpoint_every == 0:
-=======
         record_scalar_metrics(train_metric, new_time - last_step_completion, per_device_tflops, learning_rate_scheduler(step))
         write_metrics(writer, local_metrics_file, running_gcs_metrics, train_metric, step, config)
         last_step_completion = new_time
-        step_num = step + 1
-        samples_count = total_train_batch_size * step_num
+        samples_count = total_train_batch_size * (step + 1)
         if step != 0 and samples_count % config.checkpoint_every == 0:
->>>>>>> dab542f9
-           if config.eval_at_checkpoint:
-              eval_at_checkpoint(config,
-                   f"{str(step * total_train_batch_size)}",
-                   unet_state, unet_state_mesh_shardings,
-                   vae_state,
-                   vae_state_mesh_shardings,
-<<<<<<< HEAD
-                   pipeline, params, train_metric)
-           
-           max_utils.save_checkpoint(pipeline, params, unet_state, noise_scheduler, config, config.checkpoint_dir+f"/{str(step * total_train_batch_size)}/")
-           
-        record_scalar_metrics(train_metric, new_time - last_step_completion, per_device_tflops, learning_rate_scheduler(step))
-        write_metrics(writer, local_metrics_file, running_gcs_metrics, train_metric, step, config)
-        last_step_completion = new_time
-        
-=======
-                   pipeline, params, mesh, rng)
-           checkpoint_name = f"{step_num=}-{samples_count=}"
-           max_utils.save_checkpoint(pipeline, params, unet_state, noise_scheduler, config, os.path.join(config.checkpoint_dir, checkpoint_name))
-           mllog_utils.train_checkpoint_step_log(step_num)
->>>>>>> dab542f9
+            if config.eval_at_checkpoint:
+                eval_at_checkpoint(config,
+                    f"{str(step * total_train_batch_size)}",
+                    unet_state, unet_state_mesh_shardings,
+                    vae_state,
+                    vae_state_mesh_shardings,
+                    pipeline, params, train_metric)
+            max_utils.save_checkpoint(pipeline, params, unet_state, noise_scheduler, config, config.checkpoint_dir+f"/{str(step * total_train_batch_size)}/")
         # Start profiling at end of first step to avoid compilation.
         # Move before for loop to include.
         if step == first_profiling_step:
@@ -530,11 +514,11 @@
     max_utils.close_summary_writer(writer)
 
 def main(argv: Sequence[str]) -> None:
-    mllog_utils.train_init_start()
+    pyconfig.initialize(argv)
+    config = pyconfig.config
+    mllog_utils.train_init_start(config)
     max_logging.log(f"Found {jax.device_count()} devices.")
     cc.initialize_cache(os.path.expanduser("~/jax_cache"))
-    pyconfig.initialize(argv)
-    config = pyconfig.config
     validate_train_config(config)
     train(config)
 if __name__ == "__main__":
