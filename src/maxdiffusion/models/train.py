"""
 Copyright 2024 Google LLC

 Licensed under the Apache License, Version 2.0 (the "License");
 you may not use this file except in compliance with the License.
 You may obtain a copy of the License at

      https://www.apache.org/licenses/LICENSE-2.0

 Unless required by applicable law or agreed to in writing, software
 distributed under the License is distributed on an "AS IS" BASIS,
 WITHOUT WARRANTIES OR CONDITIONS OF ANY KIND, either express or implied.
 See the License for the specific language governing permissions and
 limitations under the License.
 """

import datetime
import time
import logging
import os
from typing import Sequence
from functools import partial

import numpy as np
import shutil

import jax
import jax.numpy as jnp
import optax
import transformers
from absl import app
from maxdiffusion import (
    FlaxDDPMScheduler,
    FlaxStableDiffusionPipeline,
    max_logging,
    max_utils,
    pyconfig,
    mllog_utils,
    generate,
    eval,
)

from flax.linen import partitioning as nn_partitioning
from jax.experimental.compilation_cache import compilation_cache as cc
from jax.sharding import Mesh
from jax.sharding import PartitionSpec as P, PositionalSharding
from transformers import set_seed
from maxdiffusion.input_pipeline.input_pipeline_interface import (
  make_pokemon_train_iterator,
  make_laion400m_train_iterator,
  get_shaped_batch
)
from maxdiffusion.models.vae_flax import FlaxDiagonalGaussianDistribution

TOTAL_TRAIN_SAMPLES = 6513144
TOTAL_EVAL_SAMPLES = 30000

def compute_snr(scheduler_state, timesteps):
    alphas_cumprod = scheduler_state.common.alphas_cumprod
    sqrt_alphas_cumprod = alphas_cumprod**0.5
    sqrt_one_minus_alphas_cumprod = (1.0 - alphas_cumprod) ** 0.5

    alpha = sqrt_alphas_cumprod[timesteps]
    sigma = sqrt_one_minus_alphas_cumprod[timesteps]
    # Compute SNR.
    snr = (alpha / sigma) ** 2
    return snr

def eval_at_checkpoint(
    config,
    checkpoint_number,
    unet_state,
    unet_state_mesh_shardings,
    vae_state,
    vae_state_mesh_shardings,
    pipeline,
    params,
    metrics,
    checkpoint_name):
    training_scheduler = pipeline.scheduler
    training_scheduler_state = params["scheduler"]
    images_directory = os.path.join(config.images_directory, "output")
    os.makedirs(images_directory, exist_ok=True)

    generate.run(config,  
         images_directory,        
         unet_state,
         unet_state_mesh_shardings,
         vae_state,
         vae_state_mesh_shardings,
         pipeline,
         params)

    clip, fid = eval.eval_scores(config, images_directory, checkpoint_name)
    print("clip score is :" + str(clip))
    print("fid score is : " + str(fid))
    metrics['scalar'].update({'eval/FID': fid})
    metrics['scalar'].update({'eval/CLIP': clip})
    if config.upload_images:
        max_utils.walk_and_upload_gen_images(config, images_directory, checkpoint_number)
    pipeline.scheduler = training_scheduler
    params["scheduler"] = training_scheduler_state

def calculate_training_tflops(pipeline, unet_params, config):
    """Calculate per device training tflops (back and fwd pass)."""

    vae_scale_factor = 2 ** (len(pipeline.vae.config['block_out_channels']) -1)
    batch_size = config.per_device_batch_size

    input_shape = (batch_size,
                    pipeline.unet.config['in_channels'],
                    config.resolution // vae_scale_factor,
                    config.resolution // vae_scale_factor)

    latents = jax.random.normal(jax.random.PRNGKey(0),
                                shape=input_shape,
                                dtype=max_utils.get_dtype(config)
                                )
    latents = jnp.concatenate([latents] * 2)
    timesteps = jnp.ones((latents.shape[0],))
    encoder_hidden_states_shape = (latents.shape[0],
                                    pipeline.text_encoder.config.max_position_embeddings,
                                    pipeline.text_encoder.config.hidden_size)
    encoder_hidden_states = jnp.zeros(encoder_hidden_states_shape)
    c_unet_apply = jax.jit(pipeline.unet.apply).lower({"params" : unet_params}, latents, timesteps, encoder_hidden_states).compile()

    return 3*(c_unet_apply.cost_analysis()[0]['flops'] / 10**12)

def get_first_step(state):
  with jax.spmd_mode('allow_all'):
    return int(state.step)

def load_next_batch(train_iter, example_batch, config):
    """Loads the next batch. Can keep reusing the same batch for performance reasons """
    if config.reuse_example_batch and example_batch is not None:
        return example_batch
    else:
        return train_iter()

def validate_train_config(config):
  """ Validates the configuration is set correctly for train.py"""

  def _validate_gcs_bucket_name(bucket_name, config_var):
    assert bucket_name, f"Please set {config_var}."
    assert len(bucket_name) > 5 and bucket_name[0:5]=='gs://', f"Erroring out, {config_var} should start with 'gs://' "

  assert config.run_name, "Erroring out, need a real run_name"
  _validate_gcs_bucket_name(config.base_output_directory, "base_output_directory")

  assert config.max_train_steps > 0 or config.num_train_epochs > 0, "You must set steps or learning_rate_schedule_steps to a positive interger."

def record_scalar_metrics(metrics, step_time_delta, num_step, per_device_tflops, lr):
  """Records scalar metrics to be written to tensorboard"""
  metrics['scalar'].update({
      'perf/period_time_seconds': step_time_delta.total_seconds()
  })
  metrics['scalar'].update({
      'perf/period_step_count': num_step
  })
  metrics['scalar'].update({
      'perf/step_time_seconds': step_time_delta.total_seconds() / num_step
  })
  metrics['scalar'].update({
      'perf/per_device_tflops' : per_device_tflops
  })
  metrics['scalar'].update({
      'perf/per_device_tflops_per_sec':
          per_device_tflops /
          step_time_delta.total_seconds()
  })
  metrics['scalar'].update({'learning/current_learning_rate': lr })

_buffered_step = None
_buffered_metrics = None
def write_metrics(writer, local_metrics_file, running_gcs_metrics, metrics, step, config):
  """Entry point for all metrics writing in Train's Main.
     TODO: would be better as a Class in the future (that initialized all state!)

     To avoid introducing an unnecessary dependency, we "double buffer" -- we hold
     onto the last metrics and step and only publish when we receive a new metrics and step.
     The logic is that this ensures that Jax is able to queues train_steps and we
     don't block when turning "lazy" Jax arrays into real Python numbers.
  """
  global _buffered_step, _buffered_metrics

  if _buffered_metrics is not None:
    if _buffered_step is None:
      raise ValueError(f"When writing metrics, {_buffered_step=} was none")
    write_metrics_to_tensorboard(writer, _buffered_metrics, _buffered_step, config)

    if config.metrics_file:
      max_utils.write_metrics_locally(_buffered_metrics, _buffered_step, config, local_metrics_file)

    if config.gcs_metrics and jax.process_index() == 0:
      running_gcs_metrics = max_utils.write_metrics_for_gcs(_buffered_metrics, _buffered_step, config, running_gcs_metrics)

  _buffered_step = step
  _buffered_metrics = metrics

def write_metrics_to_tensorboard(writer, metrics, step, config):
  """Writes metrics to tensorboard"""
  with jax.spmd_mode('allow_all'):
    if jax.process_index() == 0:
      for metric_name in metrics.get("scalar",[]):
        writer.add_scalar(metric_name, np.array(metrics["scalar"][metric_name]), step)
      for metric_name in metrics.get("scalars",[]):
        writer.add_scalars(metric_name, metrics["scalars"][metric_name], step)

    full_log = step % config.log_period == 0
    if jax.process_index() == 0:
        max_logging.log(f"completed step: {step}, "
            f"avg time for the period of {metrics['scalar']['perf/period_step_count']} steps: {metrics['scalar']['perf/step_time_seconds']:.3f}, "
            f"TFLOP/s/device: {metrics['scalar']['perf/per_device_tflops_per_sec']:.3f}, "
            f"loss: {metrics['scalar']['learning/loss']:.3f}")

    if full_log and jax.process_index() == 0:
      max_logging.log(
          f"To see full metrics 'tensorboard --logdir={config.tensorboard_dir}'"
      )
      writer.flush()

def calculate_num_params_from_pytree(params):
  params_sizes = jax.tree_util.tree_map(jax.numpy.size, params)
  total_parameters = jax.tree_util.tree_reduce(lambda x, y: x + y, params_sizes)
  return total_parameters

def get_params_to_save(params):
    return jax.device_get(jax.tree_util.tree_map(lambda x: x, params))

def train(config):
    rng = jax.random.PRNGKey(config.seed)

    writer = max_utils.initialize_summary_writer(config)
    if config.dataset_name is None and config.train_data_dir is None:
        raise ValueError("Need either a dataset name or a training folder.")

    # Setup Mesh
    devices_array = max_utils.create_device_mesh(config)
    mesh = Mesh(devices_array, config.mesh_axes)

    logging.basicConfig(
        format="%(asctime)s - %(levelname)s - %(name)s - %(message)s",
        datefmt="%m/%d/%Y %H:%M:%S",
        level=logging.INFO,
    )
    # Setup logging, we only want one process per machine to log things on the screen.
    if jax.process_index() == 0:
        transformers.utils.logging.set_verbosity_info()
    else:
        transformers.utils.logging.set_verbosity_error()

    if config.seed is not None:
        set_seed(config.seed)

    # Handle the repository creation
    if jax.process_index() == 0:
        if config.output_dir is not None:
            os.makedirs(config.output_dir, exist_ok=True)

    data_sharding = jax.sharding.NamedSharding(mesh,P(*config.data_sharding))

    total_train_batch_size = config.per_device_batch_size * jax.device_count()
    if config.checkpoint_every % total_train_batch_size != 0:
        max_logging.log(f"Checkpoint at {config.checkpoint_every} samples is not evenly divisible by"
                        f" global batch size of {total_train_batch_size}. Checkpointing might not"
                        " work correctly.")

    weight_dtype = max_utils.get_dtype(config)
    flash_block_sizes = max_utils.get_flash_block_sizes(config)
    pipeline, params = FlaxStableDiffusionPipeline.from_pretrained(
        config.pretrained_model_name_or_path,revision=config.revision,
        dtype=weight_dtype,
        safety_checker=None,
        feature_extractor=None,
        from_pt=config.from_pt,
        split_head_dim=config.split_head_dim,
        norm_num_groups=config.norm_num_groups,
        attention_kernel=config.attention,
        flash_block_sizes=flash_block_sizes,
        mesh=mesh,
    )
    params = jax.tree_util.tree_map(lambda x: x.astype(weight_dtype), params)

    # TODO - add unit test to verify scheduler changes.
    noise_scheduler, noise_scheduler_state = max_utils.create_scheduler(config.training_scheduler, pipeline.scheduler.config, config)
    pipeline.scheduler = noise_scheduler
    params["scheduler"] = noise_scheduler_state

    sharding = PositionalSharding(devices_array).replicate()
    partial_device_put_replicated = partial(max_utils.device_put_replicated, sharding=sharding)
    params["text_encoder"] = jax.tree_util.tree_map(partial_device_put_replicated, params["text_encoder"])

    # Optimization
    if config.scale_lr:
        config.learning_rate = config.learning_rate * total_train_batch_size

    learning_rate_scheduler = max_utils.create_learning_rate_schedule(config)

    adamw = optax.adamw(
        learning_rate=learning_rate_scheduler,
        b1=config.adam_b1,
        b2=config.adam_b2,
        eps=config.adam_eps,
        weight_decay=config.adam_weight_decay,
    )

    (unet_state,
    unet_state_mesh_shardings,
    vae_state, vae_state_mesh_shardings) = max_utils.get_states(mesh,
                                                                adamw, rng, config,
                                                                pipeline, params["unet"],
                                                                params["vae"], training=True)

    params["unet"] = None
    params["vae"] = None

    per_device_tflops = calculate_training_tflops(pipeline, unet_state.params, config)
    max_logging.log(f"Per train step, estimated total TFLOPs will be {per_device_tflops:.2f}")

    if config.dataset_name == "lambdalabs/pokemon-blip-captions":
        data_iterator = make_pokemon_train_iterator(
           config,
           mesh,
           total_train_batch_size,
           pipeline,
           params,
           rng
        )
    else:
        data_iterator = make_laion400m_train_iterator(
           config, mesh, total_train_batch_size
        )

    if not config.eval_at_checkpoint:
        vae_state = None
        vae_state_mesh_shardings = None
        params["vae"] = None

    # Initialize our training
    _, train_rngs = jax.random.split(rng)

    def train_step(unet_state, batch, train_rng, cache_latents_text_encoder_outputs):
        _, gen_dummy_rng = jax.random.split(train_rng)
        sample_rng, new_train_rng = jax.random.split(gen_dummy_rng)

        def compute_loss(unet_params):
            
            if cache_latents_text_encoder_outputs:
               raise Exception(f"caching latents and text encoder outputs is not supported")
            else:
                # Convert moments to latent space
                latents = FlaxDiagonalGaussianDistribution(batch["moments"]).sample(sample_rng)
                # (NHWC) -> (NCHW)
                latents = jnp.transpose(latents, (0, 3, 1, 2))
                latents = latents * pipeline.vae.config.scaling_factor
                # Get the text embedding for conditioning
                encoder_hidden_states = batch["clip_embeddings"]

            # Sample noise that we'll add to the latents
            noise_rng, timestep_rng = jax.random.split(sample_rng)
            noise_rng, offset_rng, peturbation_rng = jax.random.split(noise_rng, num=3)
            noise = jax.random.normal(noise_rng, latents.shape)

            # noise offset
            if config.noise_offset > 0:
                noise += config.noise_offset * jax.random.normal(offset_rng, (latents.shape[0], latents.shape[1], 1, 1))

            # input perturbation
            if config.input_peturbation > 0:
                new_noise = noise + config.input_peturbation * jax.random.normal(peturbation_rng, noise.shape)

            # Sample a random timestep for each image
            bsz = latents.shape[0]
            timesteps = jax.random.randint(
                timestep_rng,
                (bsz,),
                0,
                noise_scheduler.config.num_train_timesteps,
            )

            # Add noise to the latents according to the noise magnitude at each timestep
            # (this is the forward diffusion process)
            if config.input_peturbation > 0:
                noisy_latents = noise_scheduler.add_noise(noise_scheduler_state, latents, new_noise, timesteps)
            else:
               noisy_latents = noise_scheduler.add_noise(noise_scheduler_state, latents, noise, timesteps)

            # Predict the noise residual and compute loss
            model_pred = pipeline.unet.apply(
                {"params": unet_params}, noisy_latents, timesteps, encoder_hidden_states, train=True
            ).sample

            # Get the target for loss depending on the prediction type
            if noise_scheduler.config.prediction_type == "v_prediction":
                target = noise_scheduler.get_velocity(noise_scheduler_state, latents, noise, timesteps)
            elif noise_scheduler.config.prediction_type == "epsilon":
                target = noise
            else:
                raise ValueError(f"Unknown prediction type {noise_scheduler.config.prediction_type}")
            
            # TODO  (Optional): L = lambda * (target - model_pred) ** 2 from
            # https://arxiv.org/pdf/2305.08891 3.2 (12)
            loss = (target - model_pred) ** 2

            # snr
            if config.snr_gamma > 0:
                snr = jnp.array(compute_snr(noise_scheduler_state, timesteps))
                snr_loss_weights = jnp.where(snr < config.snr_gamma, snr, jnp.ones_like(snr) * config.snr_gamma)
                if noise_scheduler.config.prediction_type == "v_prediction":
                    snr_loss_weights = snr_loss_weights / (snr + 1)
                elif noise_scheduler.config.prediction_type == "epsilon":
                    snr_loss_weights = snr_loss_weights / snr
                loss = loss * snr_loss_weights[:, None, None, None]
                
            loss = loss.mean()

            return loss

        grad_fn = jax.value_and_grad(compute_loss)
        loss, raw_grad = grad_fn(unet_state.params)

        if config.max_grad_norm > 0:
            grad, _ = optax.clip_by_global_norm(config.max_grad_norm).update(raw_grad, unet_state, None)
        else:
            grad = raw_grad

        new_state = unet_state.apply_gradients(grads=grad)
        #metrics = {'scalar' : {'learning/loss' : loss, 'learning/grad_norm' : max_utils.l2norm_pytree(grad)}, 'scalars': {}}
        metrics = {'scalar' : {'learning/loss' : loss}, 'scalars': {}}
        return new_state, metrics, new_train_rng

    num_model_parameters = calculate_num_params_from_pytree(unet_state.params)
    max_logging.log(f"number parameters: {num_model_parameters/10**9:.3f} billion")

    my_data_sharding = {'clip_embeddings': data_sharding, 'moments': data_sharding}
    dummy_batch = get_shaped_batch(config, pipeline)
    if config.pre_compile:
        with mesh, nn_partitioning.axis_rules(config.logical_axis_rules):
            p_train_step_lower = jax.jit(
                partial(train_step, cache_latents_text_encoder_outputs=config.cache_latents_text_encoder_outputs),
                in_shardings=(unet_state_mesh_shardings, my_data_sharding, None),
                out_shardings=(unet_state_mesh_shardings, None, None),
                donate_argnums=(0,)
            ).lower(unet_state, dummy_batch, train_rngs)
        p_train_step = p_train_step_lower.compile()
        host_id = jax.process_index()
        all_host_ids = jax.experimental.multihost_utils.process_allgather(host_id)
    else:
        with mesh, nn_partitioning.axis_rules(config.logical_axis_rules):
            p_train_step = jax.jit(
                partial(train_step, cache_latents_text_encoder_outputs=config.cache_latents_text_encoder_outputs),
                in_shardings=(unet_state_mesh_shardings, my_data_sharding, None),
                out_shardings=(unet_state_mesh_shardings, None, None),
                donate_argnums=(0,)
            )
    # Train!
    max_utils.add_text_to_summary_writer("number_model_parameters", str(num_model_parameters), writer)
    max_utils.add_text_to_summary_writer("libtpu_init_args", os.environ["LIBTPU_INIT_ARGS"], writer)
    max_utils.add_config_to_summary_writer(config, writer)

    if jax.process_index() == 0:
        max_logging.log("***** Running training *****")
        max_logging.log(f"  Instantaneous batch size per device = {config.per_device_batch_size}")
        max_logging.log(f"  Total train batch size (w. parallel & distributed) = {total_train_batch_size}")
        max_logging.log(f"  Total optimization steps = {config.max_train_steps}")
        max_logging.log(f"  Scheduler config = {pipeline.scheduler.config}")
        if config.noise_offset > 0:
            max_logging.log(f"  Noise offset = {config.noise_offset}")
        if config.input_peturbation > 0:
            max_logging.log(f"  Input Peturbation = {config.input_peturbation}")
        if config.snr_gamma > 0:
            max_logging.log(f"  SNR Gamma = {config.snr_gamma}")
    last_step_completion = datetime.datetime.now()

    local_metrics_file = open(config.metrics_file, 'a', encoding="utf8") if config.metrics_file else None
    running_gcs_metrics = [] if config.gcs_metrics else None
    example_batch = None

    first_profiling_step = config.skip_first_n_steps_for_profiler
    if config.enable_profiler and first_profiling_step >= config.max_train_steps:
       raise ValueError("Profiling requested but initial profiling step set past training final step")
    last_profiling_step = np.clip(first_profiling_step + config.profiler_steps -1, first_profiling_step, config.max_train_steps - 1)
    # ======================== Training ================================
    # train

    start_step = get_first_step(unet_state)
    mllog_utils.train_init_print(config)
    mllog_utils.train_init_stop(config)
    mllog_utils.train_run_start(config)
    mllog_utils.train_step_start(config, start_step, samples_count=0)
    # for checkpointing
    eval_checkpoints = []
    start_time = time.time()
    for step in np.arange(start_step, config.max_train_steps):
        example_batch = load_next_batch(data_iterator, example_batch, config)
        unet_state, train_metric, train_rngs = p_train_step(unet_state,
                                                            example_batch,
                                                            train_rngs)

        step_num = step + 1
        samples_count = total_train_batch_size * step_num

        if config.write_metrics and (step_num % config.metrics_period == 0 or step_num == config.max_train_steps):
            new_time = datetime.datetime.now()
            step_time_delta = new_time - last_step_completion
            # using global vars _buffered_step, _buffered_metrics
            if _buffered_step is None:
                step_num_delta = step_num
                _buffered_step_num = step_num
            else:
                step_num_delta = step - _buffered_step
                _buffered_step_num = _buffered_step + 1
            _buffered_sample_count = total_train_batch_size * _buffered_step_num
            # record metrics of current period
            record_scalar_metrics(train_metric, step_time_delta, step_num_delta, per_device_tflops, learning_rate_scheduler(step))
            # print metrics of previous period
            mllog_utils.maybe_train_step_log(config, start_step, _buffered_step_num, _buffered_sample_count, _buffered_metrics)
            write_metrics(writer, local_metrics_file, running_gcs_metrics, train_metric, step, config)
            last_step_completion = new_time

        if step != 0 and samples_count % config.checkpoint_every == 0:
            checkpoint_name = f"{step_num=}-{samples_count=}"
            if config.eval_at_checkpoint:
                eval_at_checkpoint(config,
                    f"{str(step * total_train_batch_size)}",
                    unet_state, unet_state_mesh_shardings,
                    vae_state,
                    vae_state_mesh_shardings,
                    pipeline, params, train_metric,
                    checkpoint_name)
            if samples_count >= config.start_step_to_checkpoint:
                eval_checkpoints.append(max_utils.save_checkpoint(pipeline,
                                        unet_state,
                                        config,
                                        os.path.join(config.checkpoint_dir, checkpoint_name)))
                mllog_utils.train_checkpoint_step_log(step_num)
        # Start profiling at end of first step to avoid compilation.
        # Move before for loop to include.
        if step == first_profiling_step:
            max_utils.activate_profiler(config)
        if step == last_profiling_step:
            max_utils.deactivate_profiler(config)

<<<<<<< HEAD
        mllog_utils.maybe_train_step_log(config, start_step, step_num, samples_count, train_metric)

    steptime = (time.time() - start_time)/ (config.max_train_steps - start_step) * 1000
    max_logging.log(f"avg step time of {config.max_train_steps}, {steptime} ms")
=======
    if config.write_metrics:
        # log the last metrics_period
        mllog_utils.maybe_train_step_log(config, start_step, config.max_train_steps, config.max_train_steps*total_train_batch_size, _buffered_metrics)
        write_metrics(writer, local_metrics_file, running_gcs_metrics, train_metric, config.max_train_steps - config.metrics_period, config)
    totaltime = time.time() - start_time
    steptime = totaltime / (config.max_train_steps - start_step) * 1000
    max_logging.log(f"Total time for {config.max_train_steps} steps: {totaltime} s. Avg step time: {steptime} ms")
>>>>>>> 08454e29
    del pipeline
    del params
    del unet_state
    del vae_state

    config.train_new_unet = False
    for checkpoint in eval_checkpoints:
        config.unet_checkpoint = checkpoint
        checkpoint_name = checkpoint.split("/")[-1]
        images_directory = os.path.join(config.images_directory, "output")
        os.makedirs(images_directory, exist_ok=True)

        generate.run(config, images_directory)

        clip, fid = eval.eval_scores(config, images_directory, checkpoint_name)
        if config.write_metrics:
            if jax.process_index() == 0:
                num_samples = checkpoint_name.split("samples_count=")[-1]
                writer.add_scalar('eval/FID', np.array(fid), int(num_samples))
                writer.add_scalar('eval/CLIP', np.array(clip), int(num_samples))

                if clip >= 0.15 and fid <= 90:
                    writer.add_scalar('mlperf_convergence_samples', int(num_samples))
        shutil.rmtree(images_directory)
    max_utils.close_summary_writer(writer)

def main(argv: Sequence[str]) -> None:
    pyconfig.initialize(argv)
    config = pyconfig.config
    mllog_utils.train_init_start(config)
    max_logging.log(f"Found {jax.device_count()} devices.")
    cc.initialize_cache(os.path.expanduser("~/jax_cache"))
    validate_train_config(config)
    train(config)
if __name__ == "__main__":
    app.run(main)<|MERGE_RESOLUTION|>--- conflicted
+++ resolved
@@ -541,12 +541,6 @@
         if step == last_profiling_step:
             max_utils.deactivate_profiler(config)
 
-<<<<<<< HEAD
-        mllog_utils.maybe_train_step_log(config, start_step, step_num, samples_count, train_metric)
-
-    steptime = (time.time() - start_time)/ (config.max_train_steps - start_step) * 1000
-    max_logging.log(f"avg step time of {config.max_train_steps}, {steptime} ms")
-=======
     if config.write_metrics:
         # log the last metrics_period
         mllog_utils.maybe_train_step_log(config, start_step, config.max_train_steps, config.max_train_steps*total_train_batch_size, _buffered_metrics)
@@ -554,7 +548,6 @@
     totaltime = time.time() - start_time
     steptime = totaltime / (config.max_train_steps - start_step) * 1000
     max_logging.log(f"Total time for {config.max_train_steps} steps: {totaltime} s. Avg step time: {steptime} ms")
->>>>>>> 08454e29
     del pipeline
     del params
     del unet_state
