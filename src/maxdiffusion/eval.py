"""
 Copyright 2024 Google LLC

 Licensed under the Apache License, Version 2.0 (the "License");
 you may not use this file except in compliance with the License.
 You may obtain a copy of the License at

      https://www.apache.org/licenses/LICENSE-2.0

 Unless required by applicable law or agreed to in writing, software
 distributed under the License is distributed on an "AS IS" BASIS,
 WITHOUT WARRANTIES OR CONDITIONS OF ANY KIND, either express or implied.
 See the License for the specific language governing permissions and
 limitations under the License.
 """

import jax
import numpy as np
from jax.experimental.compilation_cache import compilation_cache as cc
from maxdiffusion.metrics.fid import inception
from maxdiffusion.metrics.fid import fid_score

from maxdiffusion.metrics.clip.clip_encoder import CLIPEncoderFlax
from typing import Sequence
from absl import app
<<<<<<< HEAD
from maxdiffusion import pyconfig
=======
from maxdiffusion import (
    generate,
    pyconfig,
    mllog_utils,
)
import torch
>>>>>>> dab542f9
import pandas as pd
import os

import jax.numpy as jnp
import functools

from tqdm import tqdm
import tensorflow as tf
from PIL import Image

def load_captions(file_path):
    with tf.io.gfile.GFile(file_path, 'r') as f:
        captions_df = pd.read_csv(f, delimiter='\t', header=0, names=['image_id','id', 'caption'])
    return captions_df

def load_stats(file_path):
    with tf.io.gfile.GFile(file_path, 'rb') as f:
        images_data = np.load(f)
    sigma = images_data['sigma']
    mu = images_data['mu']
    return sigma, mu


def calculate_clip(images, prompts, config):
    clip_encoder = CLIPEncoderFlax(pretrained=config.clip_model_name_or_path)
    
    clip_scores = []
    for i in tqdm(range(0, len(images))):
        score = clip_encoder.get_clip_score(prompts[i], images[i])
        clip_scores.append(score)
        

    overall_clip_score = jnp.mean(jnp.stack(clip_scores))
    return np.array(overall_clip_score)

def load_images(path, captions_df):
    images = []
    prompts = []
    for f in tqdm(os.listdir(path)):
        img = Image.open(os.path.join(path, f))
        img_id = f[6:len(f)-4]
        pmt = captions_df.query(f'image_id== {img_id}')['caption'].to_string(index=False)
        images.append(img)
        prompts.append(pmt)
     
    return images, prompts

def write_eval_metrics(config, clip_score: float, fid: float):
    if jax.process_index() == 0:
        eval_metrics_path = os.path.join(config.base_output_directory, "eval_metrics.csv")
        metrics = {
            "step_num": mllog_utils.extract_info_from_ckpt_name(config.pretrained_model_name_or_path, "step_num"),
            "samples_count": mllog_utils.extract_info_from_ckpt_name(config.pretrained_model_name_or_path, "samples_count"),
            "clip": clip_score,
            "fid": fid,
        }
        df = pd.DataFrame.from_dict([metrics])
        if not tf.io.gfile.exists(eval_metrics_path):
            with tf.io.gfile.GFile(eval_metrics_path, 'w') as f:
                df.to_csv(f, index=False)
        else:
            with tf.io.gfile.GFile(eval_metrics_path, 'a') as f:
                df.to_csv(f, index=False, header=False)

def eval_scores(config, images_directory=None):
    batch_size = config.per_device_batch_size * jax.device_count() * 10

    mllog_utils.eval_start(config)
    #inference happenning here: first generate the images
    if images_directory is None:
        generate.run(config)
        images_directory = config.images_directory
    mllog_utils.eval_end(config)

    # calculating CLIP:

    captions_df = load_captions(config.caption_coco_file)
    images, prompts = load_images(images_directory, captions_df)
    
<<<<<<< HEAD
    clip_score = calculate_clip(images, prompts, config)
=======
    clip_score = calculate_clip(images, prompts)
    mllog_utils.eval_clip(config, clip_score)
>>>>>>> dab542f9

    # calculating FID:
    rng = jax.random.PRNGKey(0)
    
    model = inception.InceptionV3(pretrained=True, transform_input=False, ckpt_file=config.inception_weights_path)
    params = model.init(rng, jnp.ones((1, 256, 256, 3)))

    apply_fn = jax.jit(functools.partial(model.apply, train=False))

    dataloader_images_directory = os.path.dirname(images_directory.rstrip("/"))
    mu, sigma = fid_score.compute_statistics_with_mmap(dataloader_images_directory, "/tmp/temp.dat", params, apply_fn, batch_size, (299, 299))

    os.makedirs(config.stat_output_directory, exist_ok=True)
    np.savez(os.path.join(config.stat_output_directory, 'stats'), mu=mu, sigma=sigma)

    mu1, sigma1 = fid_score.compute_statistics(config.stat_output_file, params, apply_fn, batch_size,)
    mu2, sigma2 = fid_score.compute_statistics(config.stat_coco_file, params, apply_fn, batch_size,)
    fid = fid_score.compute_frechet_distance(mu1, mu2, sigma1, sigma2, eps=1e-6)
<<<<<<< HEAD
    return clip_score, fid
=======
    mllog_utils.eval_fid(config, fid)
    write_eval_metrics(config, clip_score, fid)
    return clip_score, fid


def main(argv: Sequence[str]) -> None:
    pyconfig.initialize(argv)
    config = pyconfig.config
    clip, fid = eval_scores(config)
    print(f"clip score is {clip}")
    print(f"fid score is : {fid}")

if __name__ == "__main__":
    app.run(main)
>>>>>>> dab542f9
<|MERGE_RESOLUTION|>--- conflicted
+++ resolved
@@ -23,16 +23,12 @@
 from maxdiffusion.metrics.clip.clip_encoder import CLIPEncoderFlax
 from typing import Sequence
 from absl import app
-<<<<<<< HEAD
-from maxdiffusion import pyconfig
-=======
 from maxdiffusion import (
     generate,
     pyconfig,
     mllog_utils,
 )
 import torch
->>>>>>> dab542f9
 import pandas as pd
 import os
 
@@ -81,7 +77,7 @@
     return images, prompts
 
 def write_eval_metrics(config, clip_score: float, fid: float):
-    if jax.process_index() == 0:
+    if jax.process_index() == 0 and config.enable_mllog:
         eval_metrics_path = os.path.join(config.base_output_directory, "eval_metrics.csv")
         metrics = {
             "step_num": mllog_utils.extract_info_from_ckpt_name(config.pretrained_model_name_or_path, "step_num"),
@@ -112,12 +108,8 @@
     captions_df = load_captions(config.caption_coco_file)
     images, prompts = load_images(images_directory, captions_df)
     
-<<<<<<< HEAD
     clip_score = calculate_clip(images, prompts, config)
-=======
-    clip_score = calculate_clip(images, prompts)
     mllog_utils.eval_clip(config, clip_score)
->>>>>>> dab542f9
 
     # calculating FID:
     rng = jax.random.PRNGKey(0)
@@ -136,9 +128,6 @@
     mu1, sigma1 = fid_score.compute_statistics(config.stat_output_file, params, apply_fn, batch_size,)
     mu2, sigma2 = fid_score.compute_statistics(config.stat_coco_file, params, apply_fn, batch_size,)
     fid = fid_score.compute_frechet_distance(mu1, mu2, sigma1, sigma2, eps=1e-6)
-<<<<<<< HEAD
-    return clip_score, fid
-=======
     mllog_utils.eval_fid(config, fid)
     write_eval_metrics(config, clip_score, fid)
     return clip_score, fid
@@ -152,5 +141,4 @@
     print(f"fid score is : {fid}")
 
 if __name__ == "__main__":
-    app.run(main)
->>>>>>> dab542f9
+    app.run(main)